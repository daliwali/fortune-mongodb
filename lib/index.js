'use strict'

const mongodb = require('mongodb')
const MongoClient = mongodb.MongoClient

const helpers = require('./helpers')
const inputRecord = helpers.inputRecord
const outputRecord = helpers.outputRecord
const mapValues = helpers.mapValues
const idKey = helpers.idKey
const generateId = helpers.generateId
const generateQuery = helpers.generateQuery

const adapterOptions = new Set([ 'url', 'generateId', 'typeMap' ])

/**
 * MongoDB adapter.
 */
module.exports = Adapter => class MongodbAdapter extends Adapter {

  connect () {
    const Promise = this.Promise
    const options = this.options

    return new Promise((resolve, reject) => {
      if (!('url' in options))
        return reject(new Error('Connection URL is required in options.'))

      if (!('generateId' in options)) options.generateId = generateId
      if (!('typeMap' in options)) options.typeMap = {}

      const parameters = {}

      for (const key in options)
        if (!adapterOptions.has(key)) parameters[key] = options[key]

      return MongoClient.connect(options.url, parameters, (error, db) => {
        if (error) return reject(error)
        this.db = db
        return resolve()
      })
    })
  }


  disconnect () {
    try {
      this.db.close()
      return Promise.resolve()
    }
    catch (error) {
      return Promise.reject(error)
    }
  }


  find (type, ids, options) {
    // Handle no-op.
    if (ids && !ids.length) return super.find()

    if (options == null) options = {}

    const Promise = this.Promise
    const fields = this.recordTypes[type]
    const typeMap = this.options.typeMap
    const collection = type in typeMap ? typeMap[type] : type
<<<<<<< HEAD
    let query = generateQuery(fields, options)
=======
    let query = { $and: [], $or: [] }

    if ('match' in options)
      // Check for `or` operator.
      if ('or' in options.match)
        for (const key in options.match.or)
          query.$or.push({
            [key]: options.match.or[key]
          })
      else query.$and.push(mapValues(options.match, value =>
        Array.isArray(value) ? { $in: value } : value))

    if ('exists' in options)
      query.$and.push(mapValues(options.exists, (value, key) => {
        if (!(key in recordTypes[type])) return void 0

        if (recordTypes[type][key][isArrayKey])
          return value ? { $ne: [] } : []

        return value ? { $ne: null } : null
      }))

    if ('range' in options) {
      const range = {}

      query.$and.push(range)
      Object.keys(options.range).forEach(key => {
        if (!(key in recordTypes[type])) return

        const value = options.range[key]

        if (recordTypes[type][key][isArrayKey]) {
          if (value[0] != null)
            range[`${key}.${value[0] - 1}`] = { $exists: true }
          if (value[1] != null)
            range[`${key}.${value[1]}`] = { $exists: false }
          return
        }

        range[key] = { $ne: null }
        if (value[0] != null) range[key].$gte = value[0]
        if (value[1] != null) range[key].$lte = value[1]
      })
    }

    if (!query.$and.length) delete query.$and
    if (!query.$or.length) delete query.$or
>>>>>>> 7e8c6264

    if ('query' in options) {
      const result = options.query(query)
      if (result != null) query = result
    }

    if (ids && ids.length) query[idKey] = { $in: ids }

    // Parallelize the find method with count method.
    return Promise.all([
      new Promise((resolve, reject) => {
        let fields

        if ('fields' in options)
          fields = mapValues(options.fields, value => value ? 1 : 0)

        const dbCollection = this.db.collection(collection)
        const find = dbCollection.find.call(dbCollection, query, fields)

        if ('sort' in options)
          find.sort(mapValues(options.sort, value => value ? 1 : -1))

        if ('offset' in options)
          find.skip(options.offset)

        if ('limit' in options)
          find.limit(options.limit)

        find.toArray((error, records) => error ? reject(error) :
          resolve(records.map(outputRecord.bind(this, type)))
        )
      }),
      new Promise((resolve, reject) =>
        this.db.collection(collection).count(query, (error, count) => error ?
          reject(error) : resolve(count)))
    ])

    .then(results => {
      // Set the count on the records array.
      results[0].count = results[1]
      return results[0]
    })
  }


  create (type, records) {
    if (!records.length) return super.create()

    const Promise = this.Promise
    const ConflictError = this.errors.ConflictError
    const typeMap = this.options.typeMap
    const collection = type in typeMap ? typeMap[type] : type

    return new Promise((resolve, reject) =>
      this.db.collection(collection).insert(
        records.map(inputRecord.bind(this, type)),
        (error, result) => error ?
          // Cryptic error code for unique constraint violation.
          reject(error.code === 11000 ?
            new ConflictError('Duplicate key.') : error) :
          resolve(result.ops.map(outputRecord.bind(this, type)))
      ))
  }


  update (type, updates) {
    const Promise = this.Promise
    const typeMap = this.options.typeMap
    const primaryKey = this.keys.primary
    const collection = type in typeMap ? typeMap[type] : type

    return Promise.all(updates.map(update =>
      new Promise((resolve, reject) => {
        const modifiers = {}

        if ('replace' in update && Object.keys(update.replace).length)
          modifiers.$set = update.replace

        if ('push' in update)
          modifiers.$push = mapValues(update.push, value =>
            Array.isArray(value) ? { $each: value } : value)

        if ('pull' in update)
          modifiers.$pull = mapValues(update.pull, value =>
            Array.isArray(value) ? { $in: value } : value)

        // Custom update operators have precedence.
        Object.assign(modifiers, update.operate)

        // Short circuit no-op.
        if (!Object.keys(modifiers).length) {
          resolve(0)
          return
        }

        this.db.collection(collection).update({
          [idKey]: update[primaryKey]
        }, modifiers, {}, (error, result) =>
          error ? reject(error) : resolve(result.result.n))
      })
    ))
    .then(numbers => numbers.reduce((accumulator, number) =>
      accumulator + number, 0))
  }


  delete (type, ids) {
    if (ids && !ids.length) return super.delete()

    const Promise = this.Promise
    const typeMap = this.options.typeMap
    const collection = type in typeMap ? typeMap[type] : type

    return new Promise((resolve, reject) =>
      this.db.collection(collection).remove(ids && ids.length ?
        { [idKey]: { $in: ids } } : {}, { multi: true },
        (error, result) => error ? reject(error) : resolve(result.result.n)))
  }

}<|MERGE_RESOLUTION|>--- conflicted
+++ resolved
@@ -64,57 +64,7 @@
     const fields = this.recordTypes[type]
     const typeMap = this.options.typeMap
     const collection = type in typeMap ? typeMap[type] : type
-<<<<<<< HEAD
     let query = generateQuery(fields, options)
-=======
-    let query = { $and: [], $or: [] }
-
-    if ('match' in options)
-      // Check for `or` operator.
-      if ('or' in options.match)
-        for (const key in options.match.or)
-          query.$or.push({
-            [key]: options.match.or[key]
-          })
-      else query.$and.push(mapValues(options.match, value =>
-        Array.isArray(value) ? { $in: value } : value))
-
-    if ('exists' in options)
-      query.$and.push(mapValues(options.exists, (value, key) => {
-        if (!(key in recordTypes[type])) return void 0
-
-        if (recordTypes[type][key][isArrayKey])
-          return value ? { $ne: [] } : []
-
-        return value ? { $ne: null } : null
-      }))
-
-    if ('range' in options) {
-      const range = {}
-
-      query.$and.push(range)
-      Object.keys(options.range).forEach(key => {
-        if (!(key in recordTypes[type])) return
-
-        const value = options.range[key]
-
-        if (recordTypes[type][key][isArrayKey]) {
-          if (value[0] != null)
-            range[`${key}.${value[0] - 1}`] = { $exists: true }
-          if (value[1] != null)
-            range[`${key}.${value[1]}`] = { $exists: false }
-          return
-        }
-
-        range[key] = { $ne: null }
-        if (value[0] != null) range[key].$gte = value[0]
-        if (value[1] != null) range[key].$lte = value[1]
-      })
-    }
-
-    if (!query.$and.length) delete query.$and
-    if (!query.$or.length) delete query.$or
->>>>>>> 7e8c6264
 
     if ('query' in options) {
       const result = options.query(query)
